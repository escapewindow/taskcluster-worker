package worker

import (
	"encoding/json"
	"net"
	"net/http"
	"net/http/httptest"
	"os"
	"path/filepath"
	"strings"
	"sync"
	"sync/atomic"
	"testing"
	"time"

	"github.com/stretchr/testify/assert"
	"github.com/taskcluster/slugid-go/slugid"
	"github.com/taskcluster/taskcluster-client-go/queue"
	"github.com/taskcluster/taskcluster-client-go/tcclient"
	"github.com/taskcluster/taskcluster-worker/engines"
	"github.com/taskcluster/taskcluster-worker/plugins"
	_ "github.com/taskcluster/taskcluster-worker/plugins/artifacts"
	_ "github.com/taskcluster/taskcluster-worker/plugins/env"
	_ "github.com/taskcluster/taskcluster-worker/plugins/livelog"
	_ "github.com/taskcluster/taskcluster-worker/plugins/success"
	"github.com/taskcluster/taskcluster-worker/runtime"
	"github.com/taskcluster/taskcluster-worker/runtime/webhookserver"
)

type MockPlugin struct {
	plugins.PluginBase
}

func (MockPlugin) NewTaskPlugin(plugins.TaskPluginOptions) (plugins.TaskPlugin, error) {
	return plugins.TaskPluginBase{}, nil
}

type MockQueueService struct {
	tasks []*TaskRun
}

func (q *MockQueueService) ClaimWork(ntasks int) []*TaskRun {
	return q.tasks
}

func TestTaskManagerRunTask(t *testing.T) {
	resolved := false
	var serverURL string
	var handler = func(w http.ResponseWriter, r *http.Request) {
		if strings.Contains(r.URL.Path, "/artifacts/public/logs/live_backing.log") {
			json.NewEncoder(w).Encode(&queue.S3ArtifactResponse{
				PutURL: serverURL,
			})
			return
		}

		if strings.Contains(r.URL.Path, "/artifacts/public/logs/live.log") {
			json.NewEncoder(w).Encode(&queue.RedirectArtifactResponse{})
			return
		}

		if strings.Contains(r.URL.Path, "/task/abc/runs/1/completed") {
			resolved = true
			w.Header().Set("Content-Type", "application/json; charset=UTF-8")
			json.NewEncoder(w).Encode(&queue.TaskStatusResponse{})
		}
	}

	s := httptest.NewServer(http.HandlerFunc(handler))
	serverURL = s.URL
	defer s.Close()

	tempPath := filepath.Join(os.TempDir(), slugid.Nice())
	tempStorage, err := runtime.NewTemporaryStorage(tempPath)
	if err != nil {
		t.Fatal(err)
	}

	localServer, err := webhookserver.NewLocalServer(
		net.TCPAddr{
			IP:   []byte{127, 0, 0, 1},
			Port: 60000,
		},
		"example.com",
		"",
		"",
		"",
		10*time.Minute,
	)
	if err != nil {
		t.Error(err)
	}

	environment := &runtime.Environment{
		TemporaryStorage: tempStorage,
		WebHookServer:    localServer,
	}
<<<<<<< HEAD
	engineProvider := engines.Engines()["mock"]
	engine, err := engineProvider.NewEngine(engines.EngineOptions{
=======

	engineProvider := extpoints.EngineProviders.Lookup("mock")
	engine, err := engineProvider.NewEngine(extpoints.EngineOptions{
>>>>>>> 2662f0a0
		Environment: environment,
		Log:         logger.WithField("engine", "mock"),
	})
	if err != nil {
		t.Fatal(err.Error())
	}

<<<<<<< HEAD
	cfg := &configType{
		QueueBaseURL: s.URL,
=======
	cfg := &config.Config{
		Taskcluster: struct {
			Queue struct {
				URL string `json:"url,omitempty"`
			} `json:"queue,omitempty"`
		}{
			Queue: struct {
				URL string `json:"url,omitempty"`
			}{
				URL: serverURL,
			},
		},
>>>>>>> 2662f0a0
	}

	tm, err := newTaskManager(cfg, engine, MockPlugin{}, environment, logger.WithField("test", "TestTaskManagerRunTask"))
	if err != nil {
		t.Fatal(err)
	}

	claim := &taskClaim{
		taskID: "abc",
		runID:  1,
		taskClaim: &queue.TaskClaimResponse{
			Credentials: struct {
				AccessToken string `json:"accessToken"`
				Certificate string `json:"certificate"`
				ClientID    string `json:"clientId"`
			}{
				AccessToken: "123",
				ClientID:    "abc",
				Certificate: "",
			},
			TakenUntil: tcclient.Time(time.Now().Add(time.Minute * 5)),
		},
		definition: &queue.TaskDefinitionResponse{
			Payload: []byte(`{"start": {"delay": 1,"function": "write-log","argument": "Hello World"}}`),
		},
	}
	tm.run(claim)
	assert.True(t, resolved, "Task was not resolved")
}

func TestCancelTask(t *testing.T) {
	resolved := false
	var serverURL string
	var handler = func(w http.ResponseWriter, r *http.Request) {
		w.Header().Set("Content-Type", "application/json; charset=UTF-8")

		if strings.Contains(r.URL.Path, "/artifacts/public/logs/live_backing.log") {
			json.NewEncoder(w).Encode(&queue.S3ArtifactResponse{
				PutURL: serverURL,
			})
			return
		}

		if strings.Contains(r.URL.Path, "/artifacts/public/logs/live.log") {
			json.NewEncoder(w).Encode(&queue.RedirectArtifactResponse{})
			return
		}

		if strings.Contains(r.URL.Path, "/task/abc/runs/1/") {
			resolved = true
			w.Header().Set("Content-Type", "application/json; charset=UTF-8")
			json.NewEncoder(w).Encode(&queue.TaskStatusResponse{})
		}
	}

	s := httptest.NewServer(http.HandlerFunc(handler))
	serverURL = s.URL
	defer s.Close()

	tempPath := filepath.Join(os.TempDir(), slugid.Nice())
	tempStorage, err := runtime.NewTemporaryStorage(tempPath)
	if err != nil {
		t.Fatal(err)
	}

	localServer, err := webhookserver.NewLocalServer(
		net.TCPAddr{
			IP:   []byte{127, 0, 0, 1},
			Port: 60000,
		},
		"example.com",
		"",
		"",
		"",
		10*time.Minute,
	)
	if err != nil {
		t.Error(err)
	}

	environment := &runtime.Environment{
		TemporaryStorage: tempStorage,
		WebHookServer:    localServer,
	}
	engineProvider := engines.Engines()["mock"]
	engine, err := engineProvider.NewEngine(engines.EngineOptions{
		Environment: environment,
		Log:         logger.WithField("engine", "mock"),
	})
	if err != nil {
		t.Fatal(err.Error())
	}

<<<<<<< HEAD
	cfg := &configType{
		QueueBaseURL: s.URL,
=======
	cfg := &config.Config{
		Taskcluster: struct {
			Queue struct {
				URL string `json:"url,omitempty"`
			} `json:"queue,omitempty"`
		}{
			Queue: struct {
				URL string `json:"url,omitempty"`
			}{
				URL: serverURL,
			},
		},
>>>>>>> 2662f0a0
	}

	tm, err := newTaskManager(cfg, engine, MockPlugin{}, environment, logger.WithField("test", "TestRunTask"))
	assert.Nil(t, err)

	claim := &taskClaim{
		taskID: "abc",
		runID:  1,
		taskClaim: &queue.TaskClaimResponse{
			Credentials: struct {
				AccessToken string `json:"accessToken"`
				Certificate string `json:"certificate"`
				ClientID    string `json:"clientId"`
			}{
				AccessToken: "123",
				ClientID:    "abc",
				Certificate: "",
			},
			TakenUntil: tcclient.Time(time.Now().Add(time.Minute * 5)),
		},
		definition: &queue.TaskDefinitionResponse{
			Payload: []byte(`{"delay": 5000,"function": "write-log","argument": "Hello World"}`),
		},
	}
	done := make(chan struct{})
	go func() {
		tm.run(claim)
		close(done)
	}()

	time.Sleep(500 * time.Millisecond)
	assert.Equal(t, len(tm.RunningTasks()), 1)
	tm.CancelTask("abc", 1)

	<-done
	assert.Equal(t, len(tm.RunningTasks()), 0)
	assert.False(t, resolved, "Worker should not have resolved a cancelled task")
}

func TestWorkerShutdown(t *testing.T) {
	var resCount int32
	var serverURL string

	var handler = func(w http.ResponseWriter, r *http.Request) {
		if strings.Contains(r.URL.Path, "/artifacts/public/logs/live_backing.log") {
			json.NewEncoder(w).Encode(&queue.S3ArtifactResponse{
				PutURL: serverURL,
			})
			return
		}

		if strings.Contains(r.URL.Path, "/artifacts/public/logs/live.log") {
			json.NewEncoder(w).Encode(&queue.RedirectArtifactResponse{})
			return
		}

		if strings.Contains(r.URL.Path, "exception") {
			var exception queue.TaskExceptionRequest
			err := json.NewDecoder(r.Body).Decode(&exception)
			// Ignore errors for now
			if err != nil {
				return
			}

			assert.Equal(t, "worker-shutdown", exception.Reason)
			atomic.AddInt32(&resCount, 1)

			w.Header().Set("Content-Type", "application/json; charset=UTF-8")
			json.NewEncoder(w).Encode(&queue.TaskStatusResponse{})
		}
	}

	s := httptest.NewServer(http.HandlerFunc(handler))
	serverURL = s.URL
	defer s.Close()

	tempPath := filepath.Join(os.TempDir(), slugid.Nice())
	tempStorage, err := runtime.NewTemporaryStorage(tempPath)
	if err != nil {
		t.Fatal(err)
	}

	localServer, err := webhookserver.NewLocalServer(
		net.TCPAddr{
			IP:   []byte{127, 0, 0, 1},
			Port: 60000,
		},
		"example.com",
		"",
		"",
		"",
		10*time.Minute,
	)
	if err != nil {
		t.Error(err)
	}

	environment := &runtime.Environment{
		TemporaryStorage: tempStorage,
		WebHookServer:    localServer,
	}
<<<<<<< HEAD
	engineProvider := engines.Engines()["mock"]
	engine, err := engineProvider.NewEngine(engines.EngineOptions{
=======

	engineProvider := extpoints.EngineProviders.Lookup("mock")
	engine, err := engineProvider.NewEngine(extpoints.EngineOptions{
>>>>>>> 2662f0a0
		Environment: environment,
		Log:         logger.WithField("engine", "mock"),
	})
	if err != nil {
		t.Fatal(err.Error())
	}

<<<<<<< HEAD
	cfg := &configType{
		QueueBaseURL: s.URL,
=======
	cfg := &config.Config{
		Taskcluster: struct {
			Queue struct {
				URL string `json:"url,omitempty"`
			} `json:"queue,omitempty"`
		}{
			Queue: struct {
				URL string `json:"url,omitempty"`
			}{
				URL: serverURL,
			},
		},
>>>>>>> 2662f0a0
	}
	tm, err := newTaskManager(cfg, engine, MockPlugin{}, environment, logger.WithField("test", "TestRunTask"))
	if err != nil {
		t.Fatal(err)
	}

	claims := []*taskClaim{
		&taskClaim{
			taskID: "abc",
			runID:  1,
			definition: &queue.TaskDefinitionResponse{
				Payload: []byte(`{"delay": 5000,"function": "write-log","argument": "Hello World"}`),
			},
			taskClaim: &queue.TaskClaimResponse{
				Credentials: struct {
					AccessToken string `json:"accessToken"`
					Certificate string `json:"certificate"`
					ClientID    string `json:"clientId"`
				}{
					AccessToken: "123",
					ClientID:    "abc",
					Certificate: "",
				},
				TakenUntil: tcclient.Time(time.Now().Add(time.Minute * 5)),
			},
		},
		&taskClaim{
			taskID: "def",
			runID:  0,
			definition: &queue.TaskDefinitionResponse{
				Payload: []byte(`{"delay": 5000,"function": "write-log","argument": "Hello World"}`),
			},
			taskClaim: &queue.TaskClaimResponse{
				Credentials: struct {
					AccessToken string `json:"accessToken"`
					Certificate string `json:"certificate"`
					ClientID    string `json:"clientId"`
				}{
					AccessToken: "123",
					ClientID:    "abc",
					Certificate: "",
				},
				TakenUntil: tcclient.Time(time.Now().Add(time.Minute * 5)),
			},
		},
	}

	var wg sync.WaitGroup
	wg.Add(2)
	go func() {
		for _, c := range claims {
			go func(claim *taskClaim) {
				tm.run(claim)
				wg.Done()
			}(c)
		}
	}()

	time.Sleep(500 * time.Millisecond)
	assert.Equal(t, len(tm.RunningTasks()), 2)
	close(tm.done)
	tm.Stop()

	wg.Wait()
	assert.Equal(t, 0, len(tm.RunningTasks()))
	assert.Equal(t, int32(2), atomic.LoadInt32(&resCount))
}<|MERGE_RESOLUTION|>--- conflicted
+++ resolved
@@ -95,14 +95,8 @@
 		TemporaryStorage: tempStorage,
 		WebHookServer:    localServer,
 	}
-<<<<<<< HEAD
 	engineProvider := engines.Engines()["mock"]
 	engine, err := engineProvider.NewEngine(engines.EngineOptions{
-=======
-
-	engineProvider := extpoints.EngineProviders.Lookup("mock")
-	engine, err := engineProvider.NewEngine(extpoints.EngineOptions{
->>>>>>> 2662f0a0
 		Environment: environment,
 		Log:         logger.WithField("engine", "mock"),
 	})
@@ -110,23 +104,8 @@
 		t.Fatal(err.Error())
 	}
 
-<<<<<<< HEAD
 	cfg := &configType{
-		QueueBaseURL: s.URL,
-=======
-	cfg := &config.Config{
-		Taskcluster: struct {
-			Queue struct {
-				URL string `json:"url,omitempty"`
-			} `json:"queue,omitempty"`
-		}{
-			Queue: struct {
-				URL string `json:"url,omitempty"`
-			}{
-				URL: serverURL,
-			},
-		},
->>>>>>> 2662f0a0
+		QueueBaseURL: serverURL,
 	}
 
 	tm, err := newTaskManager(cfg, engine, MockPlugin{}, environment, logger.WithField("test", "TestTaskManagerRunTask"))
@@ -220,23 +199,8 @@
 		t.Fatal(err.Error())
 	}
 
-<<<<<<< HEAD
 	cfg := &configType{
-		QueueBaseURL: s.URL,
-=======
-	cfg := &config.Config{
-		Taskcluster: struct {
-			Queue struct {
-				URL string `json:"url,omitempty"`
-			} `json:"queue,omitempty"`
-		}{
-			Queue: struct {
-				URL string `json:"url,omitempty"`
-			}{
-				URL: serverURL,
-			},
-		},
->>>>>>> 2662f0a0
+		QueueBaseURL: serverURL,
 	}
 
 	tm, err := newTaskManager(cfg, engine, MockPlugin{}, environment, logger.WithField("test", "TestRunTask"))
@@ -338,14 +302,8 @@
 		TemporaryStorage: tempStorage,
 		WebHookServer:    localServer,
 	}
-<<<<<<< HEAD
 	engineProvider := engines.Engines()["mock"]
 	engine, err := engineProvider.NewEngine(engines.EngineOptions{
-=======
-
-	engineProvider := extpoints.EngineProviders.Lookup("mock")
-	engine, err := engineProvider.NewEngine(extpoints.EngineOptions{
->>>>>>> 2662f0a0
 		Environment: environment,
 		Log:         logger.WithField("engine", "mock"),
 	})
@@ -353,23 +311,8 @@
 		t.Fatal(err.Error())
 	}
 
-<<<<<<< HEAD
 	cfg := &configType{
-		QueueBaseURL: s.URL,
-=======
-	cfg := &config.Config{
-		Taskcluster: struct {
-			Queue struct {
-				URL string `json:"url,omitempty"`
-			} `json:"queue,omitempty"`
-		}{
-			Queue: struct {
-				URL string `json:"url,omitempty"`
-			}{
-				URL: serverURL,
-			},
-		},
->>>>>>> 2662f0a0
+		QueueBaseURL: serverURL,
 	}
 	tm, err := newTaskManager(cfg, engine, MockPlugin{}, environment, logger.WithField("test", "TestRunTask"))
 	if err != nil {
