--- conflicted
+++ resolved
@@ -37,41 +37,8 @@
 	return runtime.NewEmptyCompositeSchema()
 }
 
-<<<<<<< HEAD
-func (e engine) PayloadSchema() runtime.CompositeSchema {
-	// Declare the schema for the "task.payload.start" property
-	schema, err := runtime.NewCompositeSchema("start", `{
-    "type": "object",
-    "properties": {
-      "delay": {"type": "integer"},
-      "function": {
-        "type": "string",
-        "enum": [
-          "true",
-          "false",
-          "set-volume",
-          "get-volume",
-          "ping-proxy",
-          "write-log",
-					"write-error-log",
-					"write-files",
-					"print-env-var"
-        ]
-      },
-      "argument": {"type": "string"}
-    },
-    "required": ["delay", "function", "argument"],
-    "additionalProperties": false
-  }`, true, func() interface{} { return &payload{} })
-	if err != nil {
-		// Any errors here are supposed to be static
-		panic(err)
-	}
-	return schema
-=======
 func (e engineProvider) PayloadSchema() runtime.CompositeSchema {
 	return payloadSchema
->>>>>>> de9dc519
 }
 
 func (e engine) NewSandboxBuilder(options engines.SandboxOptions) (engines.SandboxBuilder, error) {
