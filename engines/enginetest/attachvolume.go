--- conflicted
+++ resolved
@@ -42,27 +42,12 @@
 
 // Construct SandboxBuilder, Attach volume to sandbox and run it
 func (c *VolumeTestCase) readVolume(volume engines.Volume, readOnly bool) bool {
-<<<<<<< HEAD
 	r := c.NewRun(c.Engine)
 	defer r.Dispose()
 	r.NewSandboxBuilder(c.CheckVolumePayload)
 	err := r.sandboxBuilder.AttachVolume(c.Mountpoint, volume, readOnly)
-	nilOrpanic(err, "Failed to attach volume")
+	nilOrPanic(err, "Failed to attach volume")
 	return r.buildRunSandbox()
-=======
-	ctx, control := c.newTestTaskContext()
-	defer evalNilOrPanic(control.Dispose, "Failed to dispose TaskContext")
-	defer evalNilOrPanic(control.CloseLog, "Failed to close log")
-
-	sandboxBuilder, err := c.engine.NewSandboxBuilder(engines.SandboxOptions{
-		TaskContext: ctx,
-		Payload:     parseTestPayload(c.engine, c.CheckVolumePayload),
-	})
-	nilOrPanic(err, "Error creating SandboxBuilder")
-	err = sandboxBuilder.AttachVolume(c.Mountpoint, volume, readOnly)
-	nilOrPanic(err, "Failed to attach volume")
-	return buildRunSandbox(sandboxBuilder)
->>>>>>> de9dc519
 }
 
 // TestWriteReadVolume tests that we can write and read from a volume
